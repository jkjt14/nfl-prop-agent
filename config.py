--- conflicted
+++ resolved
@@ -92,19 +92,19 @@
         "bankroll": raw.get("bankroll", 1000.0),
         "unit_pct": raw.get("unit_pct", 0.01),
         # Staking bands appear as "ev_bands" or "stake_bands".
-<<<<<<< HEAD
+ codex/conduct-code-review-for-model-results-xb1agb
         "stake_bands": stake_bands,
-=======
+
         "stake_bands": raw.get("ev_bands", raw.get("stake_bands", [])),
->>>>>>> 3e9c3cc7
+ main
         "odds_levels": raw.get("odds_levels", [-120, -110, 100]),
         "max_juice": raw.get("max_juice"),
         "top_n": raw.get("top_n", 0),
         "odds_format": raw.get("odds_format", "american"),
-<<<<<<< HEAD
+ codex/conduct-code-review-for-model-results-xb1agb
         "days_from": raw.get("days_from", 7),
         "max_calls": raw.get("max_calls", 1000),
         "slack_webhook_url": slack_webhook,
-=======
->>>>>>> 3e9c3cc7
+
+ main
     }
