"""Command line interface for the NFL prop agent.

This CLI loads projection data, runs the edge scanner, writes artifacts,
and optionally posts Slack alerts.  Configuration is pulled from
``agent_config.yaml`` via ``config.load_config`` to keep settings
consistent across entry points.  It also normalizes projection column
names and computes derived statistics (such as pass+rush yards) so
that the scanning logic can operate on a consistent set of markets.
"""

from __future__ import annotations

import logging
import os
import sys
import pandas as pd

from agent_core import scan_edges
from alerts import alert_edges
from config import load_config, validate_target_books
from cleaning import clean_projections
from diagnostics import format_scan_diagnostics, format_no_edge_summary
from file_finder import resolve_projection_path  # NEW

def load_projections(path: str) -> pd.DataFrame:
    """Load projection CSV, clean it and normalize columns for markets."""
    df = pd.read_csv(path)
    df = clean_projections(df)
    logging.info(
        "Loaded/cleaned projections: %s rows, %s cols from %s",
        len(df),
        len(df.columns),
        path,
    )
    return df

def projection_health_summary(df: pd.DataFrame, markets: list[str]) -> list[dict]:
    """Return coverage stats for requested markets."""
    total = int(len(df))
    summary: list[dict] = []
    if not markets:
        return summary
    for market in markets:
        entry = {"market": market, "total": total}
        if market not in df.columns:
            entry["status"] = "missing_column"
        else:
            missing = int(df[market].isna().sum())
            entry.update({
                "status": "ok",
                "missing": missing,
                "available": total - missing,
            })
        summary.append(entry)
    return summary


def format_projection_health(summary: list[dict]) -> list[str]:
    """Format projection health stats for logging/artifacts."""
    lines: list[str] = []
    for entry in summary:
        market = entry.get("market")
        total = entry.get("total", 0)
        status = entry.get("status")
        if status == "missing_column":
            lines.append(f"{market}: column missing ({total} players affected)")
        else:
            available = entry.get("available", 0)
            missing = entry.get("missing", 0)
            pct = (available / total * 100) if total else 0.0
            lines.append(
                f"{market}: {available}/{total} projections ({pct:.1f}% coverage, missing {missing})"
            )
    return lines


<<<<<<< HEAD
=======
def format_scan_diagnostics(diag: dict, reason_limit: int = 10) -> list[str]:
    """Return formatted diagnostic lines from a scan."""
    if not diag:
        return []
    lines: list[str] = []
    events = diag.get("events")
    events_used = diag.get("events_used")
    if events is not None and events_used is not None:
        lines.append(f"Events processed: {events_used}/{events}")
    est = diag.get("estimated_credits")
    if est is not None:
        lines.append(f"Estimated credits: {est}")
    markets_trimmed = diag.get("markets_trimmed")
    if markets_trimmed:
        lines.append("Markets trimmed for budget: " + ", ".join(markets_trimmed))
    markets_effective = diag.get("markets_effective")
    if markets_effective:
        lines.append("Markets used: " + ", ".join(markets_effective))
    target_books = diag.get("target_books")
    if target_books:
        lines.append("Target books: " + ", ".join(target_books))
    seen = diag.get("bookmakers_encountered") or []
    if seen:
        lines.append("Bookmakers encountered: " + ", ".join(seen))
    offers_by_book = diag.get("offers_by_book") or {}
    if offers_by_book:
        parts = [f"{book}={count}" for book, count in sorted(offers_by_book.items(), key=lambda kv: (-kv[1], kv[0]))]
        lines.append("Offers by target book: " + ", ".join(parts))
    fallback_counts = diag.get("fallback_counts") or {}
    if fallback_counts:
        parts = [
            f"{book}={count}"
            for book, count in sorted(fallback_counts.items(), key=lambda kv: (-kv[1], kv[0]))
        ]
        lines.append("Fallback outside target books: " + ", ".join(parts))
    missing_events = diag.get("events_missing_bookmakers") or []
    if missing_events:
        sample = ", ".join(str(ev.get("event_id")) for ev in missing_events[:5])
        lines.append(f"Events missing bookmakers: {len(missing_events)} (sample {sample})")
    reasons = diag.get("reasons") or {}
    if reasons:
        lines.append("Top skip reasons:")
        for reason, count in sorted(reasons.items(), key=lambda kv: (-kv[1], kv[0]))[:reason_limit]:
            lines.append(f"  {reason}: {count}")
    missing_proj = diag.get("missing_projection_values") or {}
    if missing_proj:
        lines.append("Missing projection counts:")
        for market, count in sorted(missing_proj.items(), key=lambda kv: (-kv[1], kv[0])):
            lines.append(f"  {market}: {count}")
    return lines


>>>>>>> b084b19c
def advice_lines(df: pd.DataFrame, threshold: float) -> str:
    """Format human-readable advice lines for Slack/console."""
    diag: dict = {}
    if isinstance(df, pd.DataFrame):
        diag = df.attrs.get("diagnostics", {}) or {}
    if df is None or not isinstance(df, pd.DataFrame):
        summary = format_no_edge_summary(diag, reason_limit=5, heading="Diagnostics:")
        return "No edges found." if not summary else "No edges found.\n" + summary
    if df.empty:
        summary = format_no_edge_summary(diag, reason_limit=5, heading="Diagnostics:")
        return "No edges found." if not summary else "No edges found.\n" + summary
    name_map = {
        "player_pass_yds": "passing yards",
        "player_rush_yds": "rushing yards",
        "player_reception_yds": "receiving yards",
        "player_receptions": "receptions",
        "player_pass_yds": "passing yards",
        "player_pass_tds": "pass TDs",
        "player_pass_longest_completion": "longest completion",
        "player_pass_rush_yds": "pass+rush yards",
        "player_pass_rush_reception_yds": "pass+rush+rec yards",
        "player_pass_rush_reception_tds": "pass+rush+rec TDs",
        "player_rush_tds": "rush TDs",
        "player_rush_attempts": "rush attempts",
        "player_reception_tds": "rec TDs",
        "player_interceptions": "def INTs",
        "player_pass_interceptions": "pass INTs",
        "player_pass_completions": "pass completions",
        "player_pass_attempts": "pass attempts",
        "player_longest_reception": "longest reception",
        "player_reception_longest": "longest reception",
        "player_longest_rush": "longest rush",
        "player_rush_longest": "longest rush",
    }
    keep = df[df["ev_per_unit"] >= threshold].copy()
    if keep.empty:
        summary = format_no_edge_summary(diag, reason_limit=5, heading="Diagnostics:")
        return "No edges ≥ threshold." if not summary else "No edges ≥ threshold.\n" + summary
    lines = []
    for _, r in keep.head(50).iterrows():
        evp = f"{r['ev_per_unit']*100:.1f}%"
        fallback_note = ""
        fb_book = r.get("fallback_book")
        if fb_book and isinstance(fb_book, str):
            fb_line = r.get("fallback_line")
            fb_odds = r.get("fallback_odds")
            if pd.notna(fb_book):
                line_str = "NA" if pd.isna(fb_line) else f"{fb_line:g}" if isinstance(fb_line, (int, float)) else str(fb_line)
                odds_str = "NA" if pd.isna(fb_odds) else str(int(fb_odds))
                fallback_note = f" (alt: {fb_book} {odds_str} @ {line_str})"
        lines.append(
            f"{r['player']} {r['side']} {r['book_line']} {name_map.get(r['market_key'], r['market_key'])} — "
            f"{r['book_odds']} ({r['best_book']}) | EV {evp} | {r['stake_u']}u{fallback_note}"
        )
    return "\n".join(lines)

def main() -> int:
    logging.basicConfig(level=os.environ.get("LOGLEVEL", "INFO"))

    # Prefer env var; else auto-pick latest raw_stats_YYYY_wkN.csv in data/
    pref = os.environ.get("PROJECTIONS_PATH", "").strip() or None
    try:
        proj_path, year, week = resolve_projection_path(pref)
    except FileNotFoundError as exc:
        logging.error("%s", exc)
        return 1
    if year and week:
        logging.info("Using projections file for %d week %d: %s", year, week, proj_path)
    else:
        logging.info("Using projections file: %s", proj_path)

    api_key = os.environ.get("ODDS_API_KEY", "")
    if not api_key:
        logging.error("Missing ODDS_API_KEY.")
        return 2

    threshold = float(os.environ.get("EDGE_THRESHOLD", "0.06"))
    profile = os.environ.get("MARKETS_PROFILE", "base")

    cfg = load_config()
    markets_for_profile = cfg.get("markets", {}).get(profile, cfg.get("markets", {}).get("base", []))
    if markets_for_profile:
        logging.info("Markets for profile '%s': %s", profile, markets_for_profile)
    else:
        logging.warning("No markets configured for profile '%s'.", profile)

    book_check = validate_target_books(cfg.get("target_books", []))
    if book_check["unknown"]:
        logging.warning("Unknown target_books keys: %s", ", ".join(book_check["unknown"]))
        for book, suggestions in book_check["suggestions"].items():
            logging.warning("  %s → possible matches: %s", book, ", ".join(suggestions))
    elif not cfg.get("target_books"):
        logging.info("No target_books configured; scan will consider all bookmakers.")

    df_proj = load_projections(proj_path)
    proj_summary = projection_health_summary(df_proj, list(markets_for_profile or []))
    for entry in proj_summary:
        status = entry.get("status")
        market = entry.get("market")
        if status == "missing_column":
            logging.warning("Projection column missing for %s (profile=%s)", market, profile)
        else:
            missing = entry.get("missing", 0)
            if missing > 0:
                available = entry.get("available", 0)
                total = entry.get("total", 0)
                pct = (available / total * 100) if total else 0.0
                logging.info(
                    "Projection coverage for %s: %d/%d (%.1f%%); missing=%d",
                    market,
                    available,
                    total,
                    pct,
                    missing,
                )

    # Determine how far ahead to look for events.  Default to 2 days, but allow
    # override via the DAYS_FROM environment variable.  In practice, player
    # prop lines are often posted only a couple of days before kickoff, so
    # limiting the lookahead period reduces "no_bookmakers" events.
    days_from_env = os.environ.get("DAYS_FROM", "2").strip()
    try:
        days_from = int(days_from_env)
    except Exception:
        days_from = 2

    df_edges = scan_edges(
        df_proj,
        cfg,
        api_key=api_key,
        days_from=days_from,
        profile=profile,
        max_calls=1000,
    )

    diag = {}
    if isinstance(df_edges, pd.DataFrame):
        diag = df_edges.attrs.get("diagnostics", {})
    diag_lines = format_scan_diagnostics(diag)
    proj_lines = format_projection_health(proj_summary)
    if diag_lines:
        logging.info("\n=== SCAN DIAGNOSTICS ===\n%s\n", "\n".join(diag_lines))
    if any(entry.get("status") == "missing_column" or entry.get("missing", 0) > 0 for entry in proj_summary):
        logging.info("Projection coverage summary:\n%s", "\n".join(proj_lines))

    os.makedirs("artifacts", exist_ok=True)
    if df_edges is not None and not df_edges.empty:
        df_edges.to_csv("artifacts/edges.csv", index=False)

    if proj_lines:
        with open("artifacts/projection_health.txt", "w", encoding="utf-8") as f:
            f.write("\n".join(proj_lines) + "\n")
    if diag_lines:
        with open("artifacts/diagnostics.txt", "w", encoding="utf-8") as f:
            f.write("\n".join(diag_lines) + "\n")

    adv = advice_lines(df_edges, threshold)
    with open("artifacts/advice.txt", "w", encoding="utf-8") as f:
        f.write(adv + "\n")

    logging.info("\n=== ADVICE ===\n%s\n", adv)
    alert_edges(df_edges, threshold_ev=threshold)
    return 0

if __name__ == "__main__":
    sys.exit(main())<|MERGE_RESOLUTION|>--- conflicted
+++ resolved
@@ -74,8 +74,8 @@
     return lines
 
 
-<<<<<<< HEAD
-=======
+codex/review-nfl-prop-agent-model-and-suggest-improvements-iaomkn
+
 def format_scan_diagnostics(diag: dict, reason_limit: int = 10) -> list[str]:
     """Return formatted diagnostic lines from a scan."""
     if not diag:
@@ -128,7 +128,7 @@
     return lines
 
 
->>>>>>> b084b19c
+ main
 def advice_lines(df: pd.DataFrame, threshold: float) -> str:
     """Format human-readable advice lines for Slack/console."""
     diag: dict = {}
